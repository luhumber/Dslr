# Virtualenv-aware Python
VENV_DIR := .venv
VENV_PY := $(VENV_DIR)/bin/python
PY := $(if $(wildcard $(VENV_PY)),$(VENV_PY),python3)
DATASETS_DIR := datasets
VISUALIZATION_DIR := src/visualization

.PHONY: prepare-train prepare-test inspect-train inspect-test clean describe describe-train describe-test histogram deps venv

# Permet de passer un argument positionnel après la cible, ex:
#   make describe datasets/dataset_test.csv
# Sans que make essaie de construire ce chemin comme une cible.
# (On filtre explicitement le nom de la cible « describe »)
ARGS = $(filter-out describe,$(MAKECMDGOALS))

prepare-train:
	$(PY) src/parsing/clean_data.py --input $(DATASETS_DIR)/dataset_train.csv --output_dir data/train

prepare-test:
	$(PY) src/parsing/clean_data.py --input $(DATASETS_DIR)/dataset_test.csv --output_dir data/test

inspect-train:
	$(PY) src/parsing/inspect_artifacts.py --dir data/train --rows 5 --stats

inspect-test:
	$(PY) src/parsing/inspect_artifacts.py --dir data/test --rows 5 --stats

clean:
	rm -rf data output

describe:
	@set -- $(ARGS); \
	if [ $$# -eq 0 ] && [ -n "$(file)" ]; then set -- "$(file)"; fi; \
	if [ $$# -eq 0 ]; then \
		echo "Usage: make describe <csv>  OR  make describe file=PATH/TO.csv"; \
		exit 2; \
	fi; \
	$(PY) parsing/describe.py "$$1"

describe-train:
	$(PY) parsing/describe.py $(DATASETS_DIR)/dataset_train.csv

describe-test:
	$(PY) parsing/describe.py $(DATASETS_DIR)/dataset_test.csv

<<<<<<< HEAD
visualizer:
	$(PY) $(VISUALIZATION_DIR)/visualization.py all

visualizer-hist:
	$(PY) $(VISUALIZATION_DIR)/visualization.py hist

visualizer-scatter:
	$(PY) $(VISUALIZATION_DIR)/visualization.py scatter

visualizer-pair:
	$(PY) $(VISUALIZATION_DIR)/visualization.py pair

# Règle générique pour empêcher make d'interpréter l'argument comme une cible à construire
=======
histogram:
	@CSV_PATH="$(CSV)"; \
	if [ -z "$$CSV_PATH" ] && [ -n "$(file)" ]; then CSV_PATH="$(file)"; fi; \
	if [ -z "$$CSV_PATH" ]; then CSV_PATH="$(word 2,$(MAKECMDGOALS))"; fi; \
	if [ -z "$$CSV_PATH" ]; then \
		echo "Usage: make histogram <csv> [OPTS='-f Feature --bins 30 [--no-show]']  OR  make histogram file=PATH/TO.csv"; \
		echo "Exemples:"; \
		echo "  make histogram data/train/dataset_clean.csv OPTS=\"-f Astronomy --bins 40 --no-show\""; \
		echo "  make histogram file=data/train/dataset_clean.csv OPTS=\"--no-show\""; \
		exit 2; \
	fi; \
	echo "Running: $(PY) histogram.py '$$CSV_PATH' $(OPTS)"; \
	$(PY) histogram.py "$$CSV_PATH" $(OPTS)

# Créer une virtualenv locale
venv:
	python3 -m venv $(VENV_DIR)
	@echo "Virtualenv créée dans $(VENV_DIR). Activez-la avec: source $(VENV_DIR)/bin/activate"

# Installer les dépendances Python dans la venv
deps:
	@if [ ! -x "$(VENV_PY)" ]; then \
		echo "[deps] Aucune venv détectée, création dans $(VENV_DIR)..."; \
		python3 -m venv $(VENV_DIR); \
	fi
	$(VENV_PY) -m pip install --upgrade pip
	$(VENV_PY) -m pip install -r requirements.txt

# Règle générique pour empêcher make d'interpréter un argument comme une cible à construire
>>>>>>> e27ffde5
%:
	@:<|MERGE_RESOLUTION|>--- conflicted
+++ resolved
@@ -43,21 +43,6 @@
 describe-test:
 	$(PY) parsing/describe.py $(DATASETS_DIR)/dataset_test.csv
 
-<<<<<<< HEAD
-visualizer:
-	$(PY) $(VISUALIZATION_DIR)/visualization.py all
-
-visualizer-hist:
-	$(PY) $(VISUALIZATION_DIR)/visualization.py hist
-
-visualizer-scatter:
-	$(PY) $(VISUALIZATION_DIR)/visualization.py scatter
-
-visualizer-pair:
-	$(PY) $(VISUALIZATION_DIR)/visualization.py pair
-
-# Règle générique pour empêcher make d'interpréter l'argument comme une cible à construire
-=======
 histogram:
 	@CSV_PATH="$(CSV)"; \
 	if [ -z "$$CSV_PATH" ] && [ -n "$(file)" ]; then CSV_PATH="$(file)"; fi; \
@@ -86,7 +71,18 @@
 	$(VENV_PY) -m pip install --upgrade pip
 	$(VENV_PY) -m pip install -r requirements.txt
 
-# Règle générique pour empêcher make d'interpréter un argument comme une cible à construire
->>>>>>> e27ffde5
+visualizer:
+	$(PY) $(VISUALIZATION_DIR)/visualization.py all
+
+visualizer-hist:
+	$(PY) $(VISUALIZATION_DIR)/visualization.py hist
+
+visualizer-scatter:
+	$(PY) $(VISUALIZATION_DIR)/visualization.py scatter
+
+visualizer-pair:
+	$(PY) $(VISUALIZATION_DIR)/visualization.py pair
+
+# Règle générique pour empêcher make d'interpréter l'argument comme une cible à construire
 %:
 	@: